// Copyright (c) Microsoft Corporation. All rights reserved.
// Licensed under the MIT License.

#include "core/framework/utils.h"

#include <iomanip>

#include "core/graph/graph_viewer.h"
#include "core/framework/data_transfer_manager.h"
#include "core/framework/execution_frame.h"
#include "core/framework/execution_providers.h"
#include "core/framework/feeds_fetches_manager.h"
#include "core/framework/kernel_def_builder.h"
#include "core/framework/kernel_registry_manager.h"
#include "core/framework/op_kernel_context_internal.h"
#include "core/framework/parallel_executor.h"
#include "core/framework/session_state.h"
#include "core/framework/sequential_executor.h"
#include "core/framework/tensorprotoutils.h"
#include "core/mlas/inc/mlas.h"
#include "core/graph/onnx_protobuf.h"

namespace ONNX_NAMESPACE {
std::ostream& operator<<(std::ostream& out, const TensorShapeProto& shape_proto) {
  std::string result;
  result.reserve(128);

  result.append("{");
  bool first = true;
  for (auto& dim : shape_proto.dim()) {
    if (!first) {
      result.append(",");
    }

    if (onnxruntime::utils::HasDimValue(dim))
      result.append(std::to_string(dim.dim_value()));
    else if (onnxruntime::utils::HasDimParam(dim))
      result.append(dim.dim_param());

    first = false;
  }
  result.append("}");

  return (out << result);
}

std::ostream& operator<<(std::ostream& out, const TensorProto& tensor_proto) {
  std::string result;
  result.reserve(128);

  result.append("{");
  bool first = true;
  for (auto& dim : tensor_proto.dims()) {
    if (!first) {
      result.append(",");
    }

    result.append(std::to_string(dim));
    first = false;
  }
  result.append("}");

  return (out << result);
}
}  // namespace ONNX_NAMESPACE

namespace onnxruntime {
namespace utils {
void* DefaultAlloc(size_t size) {
  if (size <= 0) return nullptr;
  void* p;
  size_t alignment = MlasGetPreferredBufferAlignment();
#if _MSC_VER
  p = _aligned_malloc(size, alignment);
  if (p == nullptr) throw std::bad_alloc();
#elif defined(_LIBCPP_SGX_CONFIG)
  p = memalign(alignment, size);
  if (p == nullptr) throw std::bad_alloc();
#else
  int ret = posix_memalign(&p, alignment, size);
  if (ret != 0) throw std::bad_alloc();
#endif
  return p;
}

void DefaultFree(void* p) {
#if _MSC_VER
  _aligned_free(p);
#else
  free(p);
#endif
}

AllocatorPtr GetAllocator(const SessionState& session_state, const OrtMemoryInfo& memory_info) {
  return session_state.GetExecutionProviders().GetAllocator(memory_info);
}

bool ProviderIsCpuBased(const std::string& provider_type) {
  return provider_type == onnxruntime::kCpuExecutionProvider ||
         provider_type == onnxruntime::kDnnlExecutionProvider ||
         provider_type == onnxruntime::kNGraphExecutionProvider ||
         provider_type == onnxruntime::kNupharExecutionProvider ||
         provider_type == onnxruntime::kOpenVINOExecutionProvider ||
         provider_type == onnxruntime::kNnapiExecutionProvider;
}

common::Status AllocateHelper(const IExecutionProvider& execution_provider, const OrtDevice& device,
                              const Tensor& fetched_tensor, OrtValue& output_mlvalue) {
  auto allocator = execution_provider.GetAllocator(device.Id(), OrtMemTypeDefault);
  if (!allocator) {
    return Status(common::ONNXRUNTIME, common::FAIL, "invalid allocator");
  }

  std::unique_ptr<Tensor> p_tensor = onnxruntime::make_unique<Tensor>(fetched_tensor.DataType(),
                                                                      fetched_tensor.Shape(),
                                                                      allocator);
  auto ml_tensor = DataTypeImpl::GetType<Tensor>();
  output_mlvalue.Init(p_tensor.release(),
                      ml_tensor,
                      ml_tensor->GetDeleteFunc());

  return Status::OK();
}

const std::string& GetNodeInputProviderType(const SessionState::NodeInfo& info) {
  // the input index will be std::numeric_limits<size_t>::max() if it's an implicit input to a control flow node.
  // the input will be processed fully when executing the subgraph that consumes the implicit input.
  bool implicit_input = info.index == std::numeric_limits<size_t>::max();

  // node may declare input_mem_type to be on CPU explicitly
  // skip implicit inputs as they don't have a valid 'index' value
  bool node_input_on_cpu = !implicit_input && info.kci && info.kci->kernel_def->IsInputOnCpu(info.index);

  // need a std::string that doesn't go away for kCpuExecutionProvider so we can return a reference.
  static const std::string cpu_execution_provider{onnxruntime::kCpuExecutionProvider};

  auto& required_provider_type = node_input_on_cpu ? cpu_execution_provider
                                                   : info.p_node->GetExecutionProviderType();

  return required_provider_type;
}

static Status CopyMLValue(const DataTransferManager& data_transfer_mgr,
                          const MLValueCopyInfo& copy_info,
                          const OrtValue& source_mlvalue,
                          OrtValue& target_mlvalue) {
  if (copy_info.source_device == copy_info.target_device) {
    target_mlvalue = source_mlvalue;
    return Status::OK();
  }

  // This shouldn't be necessary. Edge case may be an unused input that has a mismatch between source and target
  // but as it's unused we have no allocator info (and don't want to allocate it as it's unused). Uncomment if needed.
  //  if (copy_info.allocation_provider == nullptr) {
  //  target_mlvalue = source_mlvalue;
  //  return Status::OK();
  //}

  auto& source_tensor = source_mlvalue.Get<Tensor>();
  if (!target_mlvalue.IsAllocated()) {
    ORT_RETURN_IF_ERROR(utils::AllocateHelper(*copy_info.allocation_provider, copy_info.target_device,
                                              source_tensor, target_mlvalue));
  }

  Tensor* p_output_tensor = target_mlvalue.GetMutable<Tensor>();

  ORT_RETURN_IF_ERROR(data_transfer_mgr.CopyTensor(source_tensor, *p_output_tensor));

  return Status::OK();
}

static bool HaveCpuExecutionProvidersOnly(const ExecutionProviders& execution_providers) {
  for (const auto& execution_provider : execution_providers) {
    if (!ProviderIsCpuBased(execution_provider->Type())) {
      return false;
    }
  }

  return true;
}

static const OrtMemoryInfo& FindMemoryInfoForValue(const OrtValueNameIdxMap& map,
                                                   const SequentialExecutionPlan& plan,
                                                   const std::string& name) {
  int idx = -1;
  auto status = map.GetIdx(name, idx);
  ORT_THROW_IF_ERROR(status);

  const auto& location = plan.GetLocation(idx);
  return location;
}

const OrtMemoryInfo& FindMemoryInfoForValue(const SessionState& session_state,
                                            const std::string& name) {
  const auto* exec_plan_ptr = session_state.GetExecutionPlan();
  ORT_ENFORCE(exec_plan_ptr);

  return FindMemoryInfoForValue(session_state.GetOrtValueNameIdxMap(), *exec_plan_ptr, name);
}

// get the target device info for the node consuming each input provided in the feeds
static common::Status CalculateStaticCopyInfoForFeed(const SessionState& session_state,
                                                     const std::string& input_name,
                                                     MLValueCopyInfo& copy_info) {
  const auto& exec_providers = session_state.GetExecutionProviders();

  std::vector<SessionState::NodeInfo> node_info_vec;
  ORT_RETURN_IF_ERROR(session_state.GetInputNodeInfo(input_name, node_info_vec));
  const auto& node_info = node_info_vec.front();  // all consumers of a feed have the same device so first entry is fine

  if (node_info.p_node == nullptr) {
    // ignore dummy entry for an input that we didn't find a use of in the graph.
    return Status::OK();
  }

  copy_info.target_device = *node_info.device;

  const auto& required_provider_type = GetNodeInputProviderType(node_info);
  const auto* required_provider = exec_providers.Get(required_provider_type);
  copy_info.allocation_provider = required_provider;

  return Status::OK();
}

static common::Status CalculateStaticCopyInfoForFeeds(const SessionState& session_state,
                                                      const std::vector<std::string>& feed_names,
                                                      std::vector<MLValueCopyInfo>& copy_info) {
  for (size_t idx = 0, end = feed_names.size(); idx < end; ++idx) {
    ORT_RETURN_IF_ERROR(CalculateStaticCopyInfoForFeed(session_state, feed_names[idx], copy_info[idx]));
  }

  return Status::OK();
}

// get the source device info for the node producing each output that we will return in the fetches
static common::Status CalculateStaticCopyInfoForFetches(const SessionState& session_state,
                                                        const std::vector<std::string>& fetch_names,
                                                        std::vector<MLValueCopyInfo>& copy_info) {
  for (size_t idx = 0, end = fetch_names.size(); idx < end; ++idx) {
    const std::string& output_name = fetch_names[idx];

    const auto& info = FindMemoryInfoForValue(session_state, output_name);
    copy_info[idx].source_device = info.device;

    // If for some reason using just the device from the allocation plan isn't enough, the following
    // would use the NodeInfo from the node producing the output
    //
    //std::vector<SessionState::NodeInfo> node_info_vec;
    //auto status = session_state.GetOutputNodeInfo(output_name, node_info_vec);
    //if (status.IsOK()) {
    //  const auto& node_info = node_info_vec.front();  // only one entry as only one node can produce a given output
    //  copy_info[idx].source_device = *node_info.device;
    //} else {
    //  // edge case where an initializer directly provides output so no NodeInfo involved
    //  const auto& info = FindMemoryInfoForValue(session_state, output_name);
    //  copy_info[idx].source_device = info.device;
    //}
  }

  return Status::OK();
}

common::Status InitializeFeedFetchCopyInfo(const SessionState& session_state,
                                           FeedsFetchesManager& feeds_fetches_manager) {
  // if we only have CPU based EPs we can skip all the copy logic
  auto cpu_only = HaveCpuExecutionProvidersOnly(session_state.GetExecutionProviders());

  if (cpu_only) {
    feeds_fetches_manager.SetDeviceCopyChecks(DeviceCopyCheck::NoCopy, DeviceCopyCheck::NoCopy);
  } else {
    // setup all the static info about where the graph inputs and outputs are located
    auto info = feeds_fetches_manager.GetFeedsFetchesInfo();
    auto& feed_copy_info = feeds_fetches_manager.GetMutableFeedsDeviceCopyInfo();
    auto& fetch_copy_info = feeds_fetches_manager.GetMutableFetchesDeviceCopyInfo();
    ORT_RETURN_IF_ERROR(utils::CalculateStaticCopyInfoForFeeds(session_state, info.feed_names, feed_copy_info));
    ORT_RETURN_IF_ERROR(utils::CalculateStaticCopyInfoForFetches(session_state, info.output_names, fetch_copy_info));
  }

  return Status::OK();
}

// update the allocation_provider in the copy info based on the actual feeds
static bool FinalizeCopyInfoForFeeds(const std::vector<OrtDevice>& feed_locations,
                                     std::vector<MLValueCopyInfo>& copy_info) {
  ORT_ENFORCE(feed_locations.size() == copy_info.size());
  bool copy_needed = false;

  for (size_t i = 0, end = feed_locations.size(); i < end; ++i) {
    copy_info[i].source_device = feed_locations[i];

    if (copy_info[i].source_device != copy_info[i].target_device) {
      copy_needed = true;
    }
  }

  return copy_needed;
}

static bool FinalizeCopyInfoForFetches(const SessionState& session_state,
                                       const std::vector<const OrtMemoryInfo*>& fetch_alloc_info,
                                       std::vector<MLValueCopyInfo>& copy_info) {
  ORT_ENFORCE(fetch_alloc_info.size() == copy_info.size());
  bool copy_needed = false;

  auto& execution_providers = session_state.GetExecutionProviders();
  const auto& cpu_execution_provider = *execution_providers.Get(onnxruntime::kCpuExecutionProvider);  // never null

  auto num_outputs = fetch_alloc_info.size();
  for (size_t i = 0; i < num_outputs; ++i) {
    const IExecutionProvider* provider = &cpu_execution_provider;
    const auto* alloc_info = fetch_alloc_info[i];

    if (alloc_info != nullptr) {
      copy_info[i].target_device = alloc_info->device;
      provider = execution_providers.Get(*alloc_info);
    }

    if (copy_info[i].source_device != copy_info[i].target_device) {
      copy_needed = true;
      copy_info[i].allocation_provider = provider;
    }
  }

  return copy_needed;
}

// Finalize the copy info using the OrtDevice and OrtMemoryInfo for the feeds and fetches
// This can be used by control flow nodes prior to the execution of the overall graph.
void FinalizeFeedFetchCopyInfo(const SessionState& session_state,
                               FeedsFetchesManager& feeds_fetches_manager,
                               const std::vector<OrtDevice>& feed_locations,
                               const std::vector<const OrtMemoryInfo*>& fetch_alloc_info) {
  if (feeds_fetches_manager.GetDeviceCopyChecks().status == DeviceCopyCheck::NoCopy)
    return;

  bool need_copy = FinalizeCopyInfoForFeeds(feed_locations, feeds_fetches_manager.GetMutableFeedsDeviceCopyInfo());
  DeviceCopyCheck input_copy = need_copy ? DeviceCopyCheck::Copy : DeviceCopyCheck::NoCopy;

  need_copy = FinalizeCopyInfoForFetches(session_state, fetch_alloc_info,
                                         feeds_fetches_manager.GetMutableFetchesDeviceCopyInfo());
  DeviceCopyCheck output_copy = need_copy ? DeviceCopyCheck::Copy : DeviceCopyCheck::NoCopy;

  feeds_fetches_manager.SetDeviceCopyChecks(input_copy, output_copy);
}

// Finalize the copy info using the OrtValue instances for the feeds and fetches
static void FinalizeFeedFetchCopyInfo(const SessionState& session_state,
                                      FeedsFetchesManager& feeds_fetches_manager,
                                      const std::vector<OrtValue>& feeds,
                                      std::vector<OrtValue>& fetches) {
  if (feeds_fetches_manager.GetDeviceCopyChecks().status == DeviceCopyCheck::NoCopy)
    return;

  auto num_inputs = feeds.size();
  auto num_outputs = feeds_fetches_manager.GetFeedsFetchesInfo().output_names.size();

  std::vector<OrtDevice> feed_locations(num_inputs);
  std::vector<const OrtMemoryInfo*> fetch_alloc_info(num_outputs, nullptr);

  for (size_t i = 0; i < num_inputs; ++i) {
    const auto& feed = feeds[i];
    if (feed.IsTensor()) {
      feed_locations[i] = feed.Get<Tensor>().Location().device;
    }
  }

  // create default instances if needed
  fetches.resize(num_outputs);

  for (size_t i = 0; i < num_outputs; ++i) {
    const auto& fetch = fetches[i];
    if (fetch.IsAllocated() && fetch.IsTensor()) {
      fetch_alloc_info[i] = &fetch.Get<Tensor>().Location();
    }
  }

  FinalizeFeedFetchCopyInfo(session_state, feeds_fetches_manager, feed_locations, fetch_alloc_info);
}

static common::Status CopyInputsAcrossDevices(const std::vector<OrtValue>& orig_feeds,
                                              std::vector<OrtValue>& new_feeds,
                                              const std::vector<MLValueCopyInfo>& copy_info,
                                              const DataTransferManager& data_transfer_mgr) {
  size_t num_feeds = orig_feeds.size();
  ORT_ENFORCE(copy_info.size() == num_feeds);

  new_feeds.resize(num_feeds);

  for (size_t idx = 0; idx < num_feeds; ++idx) {
    ORT_RETURN_IF_ERROR(CopyMLValue(data_transfer_mgr, copy_info[idx], orig_feeds[idx], new_feeds[idx]));
  }

  return Status::OK();
}

// public method to do a single copy. used by external partners
common::Status CopyOneInputAcrossDevices(const SessionState& session_state, const std::string& input_name,
                                         const OrtValue& orig_mlvalue, OrtValue& new_mlvalue) {
  if (!orig_mlvalue.IsTensor()) {
    new_mlvalue = orig_mlvalue;
    return Status::OK();
  }

  MLValueCopyInfo copy_info;
  std::vector<SessionState::NodeInfo> node_info_vec;
  ORT_RETURN_IF_ERROR(session_state.GetInputNodeInfo(input_name, node_info_vec));

  ORT_RETURN_IF_ERROR(CalculateStaticCopyInfoForFeed(session_state, input_name, copy_info));
  copy_info.source_device = orig_mlvalue.Get<Tensor>().Location().device;

  return CopyMLValue(session_state.GetDataTransferMgr(), copy_info, orig_mlvalue, new_mlvalue);
}

static common::Status CopyOutputsAcrossDevices(const SessionState& session_state,
                                               const std::vector<OrtValue>& fetches,
                                               std::vector<OrtValue>& user_fetches,
                                               const std::vector<MLValueCopyInfo>& copy_info) {
  auto num_outputs = fetches.size();
  user_fetches.resize(num_outputs);

  const auto& data_transfer_mgr = session_state.GetDataTransferMgr();

  for (size_t idx = 0; idx < num_outputs; ++idx) {
    ORT_RETURN_IF_ERROR(CopyMLValue(data_transfer_mgr, copy_info[idx], fetches[idx], user_fetches[idx]));
  }

  return Status::OK();
}

static common::Status ExecuteGraphImpl(const SessionState& session_state,
                                       const FeedsFetchesManager& feeds_fetches_manager,
                                       const std::vector<OrtValue>& feeds, std::vector<OrtValue>& fetches,
                                       const std::unordered_map<size_t, IExecutor::CustomAllocator>& fetch_allocators,
                                       ExecutionMode execution_mode, const bool& terminate_flag,
                                       const logging::Logger& logger) {
  std::unique_ptr<IExecutor> p_exec;
  if (execution_mode == ExecutionMode::ORT_SEQUENTIAL) {
    p_exec = std::unique_ptr<IExecutor>(new SequentialExecutor(terminate_flag));
  } else if (execution_mode == ExecutionMode::ORT_PARALLEL) {
    auto* p_inter_op_thread_pool = session_state.GetInterOpThreadPool();
    if (!p_inter_op_thread_pool) {
      LOGS(logger, WARNING) << "Only one thread was configured for parallel execution. Hence will use sequential execution.";
      p_exec = std::unique_ptr<IExecutor>(new SequentialExecutor(terminate_flag));
    } else {
      p_exec = std::unique_ptr<IExecutor>(new ParallelExecutor(session_state, terminate_flag));
    }
  }

  const auto& feeds_fetches_info = feeds_fetches_manager.GetFeedsFetchesInfo();
  const auto& device_copy_checks = feeds_fetches_manager.GetDeviceCopyChecks();

  // see if we can skip copies due to the types of execution providers available
  if (device_copy_checks.status == DeviceCopyCheck::NoCopy) {
    // no device copies are needed so simple execute
    ORT_RETURN_IF_ERROR(p_exec->Execute(session_state,
                                        feeds_fetches_info.feeds_mlvalue_idxs, feeds,
                                        feeds_fetches_info.fetches_mlvalue_idxs, fetches, fetch_allocators,
                                        logger));
  } else {
    const std::vector<OrtValue>* p_feeds = &feeds;
    std::vector<OrtValue>* p_fetches = &fetches;
    std::vector<OrtValue> device_feeds;
    std::vector<OrtValue> device_fetches;

    if (device_copy_checks.input_copy_needed == DeviceCopyCheck::Copy) {
      const auto& feed_copy_info = feeds_fetches_manager.GetFeedsDeviceCopyInfo();
      ORT_RETURN_IF_ERROR(CopyInputsAcrossDevices(feeds, device_feeds, feed_copy_info,
                                                  session_state.GetDataTransferMgr()));
      p_feeds = &device_feeds;
    }

    auto num_outputs = fetches.size();
    const auto& fetch_copy_info = feeds_fetches_manager.GetFetchesDeviceCopyInfo();

    if (device_copy_checks.output_copy_needed == DeviceCopyCheck::Copy) {
      // need intermediate fetches. use pre-allocated fetches where possible.
      device_fetches.reserve(num_outputs);

      for (size_t i = 0; i < num_outputs; ++i) {
        if (fetch_copy_info[i].source_device == fetch_copy_info[i].target_device && fetches[i].IsAllocated()) {
          device_fetches.push_back(fetches[i]);
        } else {
          // use temporary value
          device_fetches.push_back({});
        }
      }

      p_fetches = &device_fetches;
    }

    ORT_RETURN_IF_ERROR(p_exec->Execute(session_state,
                                        feeds_fetches_info.feeds_mlvalue_idxs, *p_feeds,
                                        feeds_fetches_info.fetches_mlvalue_idxs, *p_fetches, fetch_allocators,
                                        logger));

    if (device_copy_checks.output_copy_needed == DeviceCopyCheck::Copy) {
      ORT_RETURN_IF_ERROR(CopyOutputsAcrossDevices(session_state, *p_fetches, fetches, fetch_copy_info));
    }
  }

  return Status::OK();
}

common::Status ExecuteGraph(const SessionState& session_state,
                            FeedsFetchesManager& feeds_fetches_manager,
                            const std::vector<OrtValue>& feeds, std::vector<OrtValue>& fetches,
                            ExecutionMode execution_mode, const bool& terminate_flag,
                            const logging::Logger& logger) {
  ORT_RETURN_IF_ERROR(utils::InitializeFeedFetchCopyInfo(session_state, feeds_fetches_manager));

  // finalize the copy info using the provided feeds and fetches. will update device_copy_checks in the background
  FinalizeFeedFetchCopyInfo(session_state, feeds_fetches_manager, feeds, fetches);

  auto status = ExecuteGraphImpl(session_state, feeds_fetches_manager, feeds, fetches, {},
                                 execution_mode, terminate_flag, logger);

  return status;
}

common::Status ExecuteSubgraph(const SessionState& session_state, const FeedsFetchesManager& feeds_fetches_manager,
                               const std::vector<OrtValue>& feeds, std::vector<OrtValue>& fetches,
                               const std::unordered_map<size_t, IExecutor::CustomAllocator>& fetch_allocators,
                               ExecutionMode execution_mode, const bool& terminate_flag, const logging::Logger& logger) {
  auto status = ExecuteGraphImpl(session_state, feeds_fetches_manager, feeds, fetches, fetch_allocators,
                                 execution_mode, terminate_flag, logger);
  return status;
}

#if defined(DEBUG_NODE_INPUTS_OUTPUTS)
std::ostream& operator<<(std::ostream& out, const BFloat16& value) {
  return out << value.ToFloat();
}

std::ostream& operator<<(std::ostream& out, const MLFloat16& value) {
  return out << value.val;
}

template <typename T>
static void DumpTensor(const Tensor& tensor, const TensorShape& shape) {
  auto num_items = shape.Size();

  if (num_items == 0) {
    std::cout << "no data";
    return;
  }

  size_t num_dims = shape.NumDimensions();
  size_t num_rows = 1;
  if (num_dims > 1) {
    num_rows = static_cast<size_t>(shape[0]);
  }

  size_t row_size = num_items / num_rows;

  auto data = tensor.DataAsSpan<T>();

  auto print_val = [](const T& value) {
    if (std::is_floating_point<T>::value)
      std::cout << std::setprecision(8) << value;
    else
      std::cout << value;
  };

  for (size_t row = 0; row < num_rows; ++row) {
    print_val(data[row * row_size]);
    for (size_t i = 1; i < row_size; ++i) {
      std::cout << ", ";
      print_val(data[row * row_size + i]);
    }
    std::cout << "\n";
  }

  std::cout << std::endl;
}

void DumpNodeInputs(const OpKernelContext& context, const Node& node) {
  std::cout << "-----------\n";
  std::cout << node.OpType() << " node: " << node.Name() << "\n";

  const auto& input_defs = node.InputDefs();

  for (auto i = 0, end = context.InputCount(); i < end; ++i) {
    if (input_defs[i]->Exists()) {
      std::cout << "Input " << i << " Name: " << input_defs[i]->Name();

      const auto* type = context.InputType(i);

      if (type) {
        if (type->IsTensorType()) {
          const auto& tensor = *context.Input<Tensor>(i);
          const auto& shape = tensor.Shape();

          std::cout << " Shape: " << shape << "\n";
        } else {
          std::cout << " is non-tensor type.\n";
        }
      } else {
        // should never happen...
        std::cout << " was missing data type\n";
      }
    } else {
      std::cout << "Input " << i << " is optional and was not provided.\n";
    }
  }
}

void DumpNodeOutputs(OpKernelContext& context, const Node& node, const SessionState& session_state) {
  std::cout << "-----------\n";
  const auto& output_defs = node.OutputDefs();

  for (auto i = 0, end = context.OutputCount(); i < end; ++i) {
    if (output_defs[i]->Exists()) {
      std::cout << "Output " << i << " Name: " << output_defs[i]->Name();

      const auto* type = context.OutputType(i);
      if (type) {
        if (type->IsTensorType()) {
          const auto& tensor = *context.Output<Tensor>(i);
          const auto& shape = tensor.Shape();

          std::cout << " Shape: " << shape << "\n";

          if (DEBUG_NODE_INPUTS_OUTPUTS > 1) {
            // check tensor is on CPU before dumping it
            auto& tensor_location = tensor.Location();
            const auto data_type = tensor.DataType();
            if (tensor_location.device.Type() == OrtDevice::CPU || tensor_location.mem_type == OrtMemTypeCPUOutput) {
              DispatchOnTensorType(data_type, DumpTensor, tensor, shape);
            } else {
              std::cout << tensor_location << "\n";

#ifdef USE_CUDA
              // Dumping GPU only when cuda is enabled. Most op has only one output, so put GPU related code here to get best performance.
              if (tensor_location.device.Type() == OrtDevice::GPU) {
                const auto& execution_providers = session_state.GetExecutionProviders();
                const auto* cpu_execution_provider = execution_providers.Get(onnxruntime::kCpuExecutionProvider);
                auto cpu_allocator = cpu_execution_provider->GetAllocator(0, OrtMemTypeDefault);
                std::unique_ptr<Tensor> cpu_tensor = onnxruntime::make_unique<Tensor>(data_type, shape, cpu_allocator);
                const auto& data_transfer_mgr = session_state.GetDataTransferMgr();
                auto status = data_transfer_mgr.CopyTensor(tensor, *cpu_tensor.get(), 0);
                if (status == common::Status::OK()) {
                  DispatchOnTensorType(data_type, DumpTensor, *cpu_tensor.get(), shape);
                } else {
                  std::cout << " failed to transfer data to cpu.\n";
                }
              }
#else
              ORT_UNUSED_PARAMETER(session_state);
#endif
            }
          }
        } else {
          std::cout << " is non-tensor type.\n";
        }
      } else {
        // should never happen...
        std::cout << "missing data type\n";
      }
    } else {
      std::cout << "Output " << i << " is optional and was not produced.\n";
    }

    std::cout << std::endl;
  }
}
#endif

int32_t ONNXTensorElementDataTypeToProtoTensorType(ONNXTensorElementDataType onnx_enum) {
  switch (onnx_enum) {
    case ONNX_TENSOR_ELEMENT_DATA_TYPE_FLOAT:
      return onnx::TensorProto_DataType::TensorProto_DataType_FLOAT;
    case ONNX_TENSOR_ELEMENT_DATA_TYPE_DOUBLE:
      return onnx::TensorProto_DataType::TensorProto_DataType_DOUBLE;
    case ONNX_TENSOR_ELEMENT_DATA_TYPE_INT8:
      return onnx::TensorProto_DataType::TensorProto_DataType_INT8;
    case ONNX_TENSOR_ELEMENT_DATA_TYPE_UINT8:
      return onnx::TensorProto_DataType::TensorProto_DataType_UINT8;
    case ONNX_TENSOR_ELEMENT_DATA_TYPE_INT16:
      return onnx::TensorProto_DataType::TensorProto_DataType_INT16;
    case ONNX_TENSOR_ELEMENT_DATA_TYPE_UINT16:
      return onnx::TensorProto_DataType::TensorProto_DataType_UINT16;
    case ONNX_TENSOR_ELEMENT_DATA_TYPE_INT32:
      return onnx::TensorProto_DataType::TensorProto_DataType_INT32;
    case ONNX_TENSOR_ELEMENT_DATA_TYPE_UINT32:
      return onnx::TensorProto_DataType::TensorProto_DataType_UINT32;
    case ONNX_TENSOR_ELEMENT_DATA_TYPE_INT64:
      return onnx::TensorProto_DataType::TensorProto_DataType_INT64;
    case ONNX_TENSOR_ELEMENT_DATA_TYPE_UINT64:
      return onnx::TensorProto_DataType::TensorProto_DataType_UINT64;
    case ONNX_TENSOR_ELEMENT_DATA_TYPE_STRING:
      return onnx::TensorProto_DataType::TensorProto_DataType_STRING;
    case ONNX_TENSOR_ELEMENT_DATA_TYPE_BOOL:
      return onnx::TensorProto_DataType::TensorProto_DataType_BOOL;
    case ONNX_TENSOR_ELEMENT_DATA_TYPE_FLOAT16:
      return onnx::TensorProto_DataType::TensorProto_DataType_FLOAT16;
    case ONNX_TENSOR_ELEMENT_DATA_TYPE_BFLOAT16:
      return onnx::TensorProto_DataType::TensorProto_DataType_BFLOAT16;
<<<<<<< HEAD
    case ONNX_TENSOR_ELEMENT_DATA_TYPE_POSIX_DATETIME:
      return onnx::TensorProto_DataType::TensorProto_DataType_POSIX_DATETIME;
=======
>>>>>>> 7c87070b
    case ONNX_TENSOR_ELEMENT_DATA_TYPE_COMPLEX64:
      return onnx::TensorProto_DataType::TensorProto_DataType_COMPLEX64;
    case ONNX_TENSOR_ELEMENT_DATA_TYPE_COMPLEX128:
      return onnx::TensorProto_DataType::TensorProto_DataType_COMPLEX128;
    case ONNX_TENSOR_ELEMENT_DATA_TYPE_UNDEFINED:
    default:
      assert(false);
      return onnx::TensorProto_DataType::TensorProto_DataType_UNDEFINED;
  }
}

}  // namespace utils
}  // namespace onnxruntime<|MERGE_RESOLUTION|>--- conflicted
+++ resolved
@@ -695,11 +695,8 @@
       return onnx::TensorProto_DataType::TensorProto_DataType_FLOAT16;
     case ONNX_TENSOR_ELEMENT_DATA_TYPE_BFLOAT16:
       return onnx::TensorProto_DataType::TensorProto_DataType_BFLOAT16;
-<<<<<<< HEAD
     case ONNX_TENSOR_ELEMENT_DATA_TYPE_POSIX_DATETIME:
       return onnx::TensorProto_DataType::TensorProto_DataType_POSIX_DATETIME;
-=======
->>>>>>> 7c87070b
     case ONNX_TENSOR_ELEMENT_DATA_TYPE_COMPLEX64:
       return onnx::TensorProto_DataType::TensorProto_DataType_COMPLEX64;
     case ONNX_TENSOR_ELEMENT_DATA_TYPE_COMPLEX128:
