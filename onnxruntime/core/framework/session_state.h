--- conflicted
+++ resolved
@@ -43,13 +43,14 @@
  */
 class SessionState {
  public:
-<<<<<<< HEAD
-  SessionState(const ExecutionProviders& execution_providers, bool enable_mem_pattern, const AllocatorManager& allocator_mgr)
-      : execution_providers_{execution_providers}, enable_mem_pattern_(enable_mem_pattern), allocator_mgr_(allocator_mgr) {}
-=======
-  SessionState(const ExecutionProviders& execution_providers, bool enable_mem_pattern, concurrency::ThreadPool* thread_pool)
-      : execution_providers_{execution_providers}, enable_mem_pattern_(enable_mem_pattern), thread_pool_(thread_pool) {}
->>>>>>> bc72c2db
+  SessionState(const ExecutionProviders& execution_providers,
+	  bool enable_mem_pattern,
+	  concurrency::ThreadPool* thread_pool,
+	  const AllocatorManager& allocator_mgr)
+	  : execution_providers_{execution_providers},
+	  enable_mem_pattern_(enable_mem_pattern),
+	  thread_pool_(thread_pool),
+	  allocator_mgr_(allocator_mgr) {}
 
   ~SessionState() {
     for (auto& kvp : deleter_for_initialized_tensors_) {
